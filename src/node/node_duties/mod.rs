// Copyright 2020 MaidSafe.net limited.
//
// This SAFE Network Software is licensed to you under The General Public License (GPL), version 3.
// Unless required by applicable law or agreed to in writing, the SAFE Network Software distributed
// under the GPL Licence is distributed on an "AS IS" BASIS, WITHOUT WARRANTIES OR CONDITIONS OF ANY
// KIND, either express or implied. Please review the Licences for the specific language governing
// permissions and limitations relating to use of the SAFE Network Software.

mod accumulation;
pub mod messaging;
mod msg_analysis;
mod network_events;

use crate::node::{
    adult_duties::AdultDuties,
    duty_cfg::DutyConfig,
    elder_duties::ElderDuties,
    msg_wrapping::NodeMsgWrapping,
    node_duties::messaging::Messaging,
    node_ops::{Blah, NodeDuty, NodeOperation},
    state_db::AgeGroup,
    state_db::NodeInfo,
};
<<<<<<< HEAD
use crate::{chunk_store::UsedSpace, Error, Network, Result};
use log::{info, trace, warn};
=======
use crate::{chunk_store::UsedSpace, Error, Network, Outcome, TernaryResult};
use log::{info, warn};
>>>>>>> cf84abd3
use msg_analysis::NetworkMsgAnalysis;
use network_events::NetworkEvents;
use sn_data_types::{Message, MessageId, NodeCmd, NodeSystemCmd, PublicKey};

#[allow(clippy::large_enum_variant)]
pub enum DutyLevel {
    Infant,
    Adult(AdultDuties),
    Elder(ElderDuties),
}

/// Node duties are those that all nodes
/// carry out. (TBD: adjust for Infant level, which might be doing nothing now).
/// Within the duty level, there are then additional
/// duties to be carried out, depending on the level.
pub struct NodeDuties {
    node_info: NodeInfo,
    duty_level: DutyLevel,
    network_events: NetworkEvents,
    messaging: Messaging,
    network_api: Network,
}

impl NodeDuties {
    pub async fn new(node_info: NodeInfo, network_api: Network) -> Self {
        let age_grp = if network_api.is_elder().await {
            AgeGroup::Elder
        } else if network_api.is_adult().await {
            AgeGroup::Adult
        } else {
            AgeGroup::Infant
        };

        let duty_cfg = DutyConfig::new(node_info.reward_key, network_api.clone(), age_grp);
        let msg_analysis = NetworkMsgAnalysis::new(network_api.clone());
        let network_events = NetworkEvents::new(duty_cfg, msg_analysis);

        let messaging = Messaging::new(network_api.clone());
        Self {
            node_info,
            duty_level: DutyLevel::Infant,
            network_events,
            messaging,
            network_api,
        }
    }

    pub fn adult_duties(&mut self) -> Option<&mut AdultDuties> {
        use DutyLevel::*;
        match &mut self.duty_level {
            Adult(ref mut duties) => Some(duties),
            _ => None,
        }
    }

    pub fn elder_duties(&mut self) -> Option<&mut ElderDuties> {
        use DutyLevel::*;

        let level = match &mut self.duty_level {
            Elder(ref mut duties) => Some(duties),
            _ => None,
        };

        info!(
            "Checking duty level: are we an Elder? {:?}",
            level.is_some()
        );

        level
    }

    pub async fn process_node_duty(&mut self, duty: NodeDuty) -> Result<NodeOperation> {
        use NodeDuty::*;
        info!("Processing Node Duty: {:?}", duty);
        match duty {
            RegisterWallet(wallet) => self.register_wallet(wallet).await,
            BecomeAdult => self.become_adult().await,
            BecomeElder => self.become_elder().await,
            ProcessMessaging(duty) => self.messaging.process_messaging_duty(duty).await,
            ProcessNetworkEvent(event) => {
                self.network_events
                    .process_network_event(event, &self.network_api)
                    .await
            }
            NoOp => Ok(NodeOperation::NoOp),
            StorageFull => self.notify_section_of_our_storage().await,
        }
    }

    async fn notify_section_of_our_storage(&mut self) -> Result<NodeOperation> {
        let wrapping =
            NodeMsgWrapping::new(self.node_info.keys(), sn_data_types::NodeDuties::NodeConfig);
        let node_id = self.node_info.public_key().await;
        wrapping
            .send_to_section(
                Message::NodeCmd {
                    cmd: NodeCmd::System(NodeSystemCmd::StorageFull {
                        section: node_id.into(),
                        node_id,
                    }),
                    id: MessageId::new(),
                },
                true,
            )
            .await
            .convert()
    }

    async fn register_wallet(&mut self, wallet: PublicKey) -> Result<NodeOperation> {
        let wrapping =
            NodeMsgWrapping::new(self.node_info.keys(), sn_data_types::NodeDuties::NodeConfig);
        wrapping
            .send_to_section(
                Message::NodeCmd {
                    cmd: NodeCmd::System(NodeSystemCmd::RegisterWallet {
                        wallet,
                        section: self.node_info.public_key().await.into(),
                    }),
                    id: MessageId::new(),
                },
                true,
            )
            .await
            .convert()
    }

<<<<<<< HEAD
    async fn become_adult(&mut self) -> Result<NodeOperation> {
        trace!("Becoming Adult");
=======
    async fn become_adult(&mut self) -> Outcome<NodeOperation> {
        info!("Becoming Adult");
>>>>>>> cf84abd3
        use DutyLevel::*;
        let used_space = UsedSpace::new(self.node_info.max_storage_capacity);
        if let Ok(duties) = AdultDuties::new(&self.node_info, used_space).await {
            self.duty_level = Adult(duties);
            // NB: This is wrong, shouldn't write to disk here,
            // let it be upper layer resp.
            // Also, "Error-to-Unit" is not a good conversion..
            //dump_state(AgeGroup::Adult, self.node_info.path(), &self.id).unwrap_or(());
        }
        Ok(NodeOperation::NoOp)
    }

<<<<<<< HEAD
    async fn become_elder(&mut self) -> Result<NodeOperation> {
        trace!("Becoming Elder");
=======
    async fn become_elder(&mut self) -> Outcome<NodeOperation> {
        info!("Becoming Elder");
>>>>>>> cf84abd3

        use DutyLevel::*;
        let used_space = UsedSpace::new(self.node_info.max_storage_capacity);
        info!("Attempting to assume Elder duties..");
        if matches!(self.duty_level, Elder(_)) {
            return Ok(NodeOperation::NoOp);
        }

        match ElderDuties::new(&self.node_info, used_space, self.network_api.clone()).await {
            Ok(duties) => {
                let mut duties = duties;
                let op = duties.initiate(self.node_info.first).await;
                self.duty_level = Elder(duties);
                // NB: This is wrong, shouldn't write to disk here,
                // let it be upper layer resp.
                // Also, "Error-to-Unit" is not a good conversion..
                //dump_state(AgeGroup::Elder, self.node_info.path(), &self.id).unwrap_or(())
                info!("Successfully assumed Elder duties!");
                op
            }
            Err(e) => {
                warn!("Was not able to assume Elder duties! {:?}", e);
                Err(Error::Logic(format!(
                    "Not able to assume Elder Duties: {:?}",
                    e
                )))
            }
        }
    }
}<|MERGE_RESOLUTION|>--- conflicted
+++ resolved
@@ -21,13 +21,8 @@
     state_db::AgeGroup,
     state_db::NodeInfo,
 };
-<<<<<<< HEAD
-use crate::{chunk_store::UsedSpace, Error, Network, Result};
-use log::{info, trace, warn};
-=======
 use crate::{chunk_store::UsedSpace, Error, Network, Outcome, TernaryResult};
 use log::{info, warn};
->>>>>>> cf84abd3
 use msg_analysis::NetworkMsgAnalysis;
 use network_events::NetworkEvents;
 use sn_data_types::{Message, MessageId, NodeCmd, NodeSystemCmd, PublicKey};
@@ -154,13 +149,8 @@
             .convert()
     }
 
-<<<<<<< HEAD
     async fn become_adult(&mut self) -> Result<NodeOperation> {
         trace!("Becoming Adult");
-=======
-    async fn become_adult(&mut self) -> Outcome<NodeOperation> {
-        info!("Becoming Adult");
->>>>>>> cf84abd3
         use DutyLevel::*;
         let used_space = UsedSpace::new(self.node_info.max_storage_capacity);
         if let Ok(duties) = AdultDuties::new(&self.node_info, used_space).await {
@@ -173,13 +163,8 @@
         Ok(NodeOperation::NoOp)
     }
 
-<<<<<<< HEAD
     async fn become_elder(&mut self) -> Result<NodeOperation> {
         trace!("Becoming Elder");
-=======
-    async fn become_elder(&mut self) -> Outcome<NodeOperation> {
-        info!("Becoming Elder");
->>>>>>> cf84abd3
 
         use DutyLevel::*;
         let used_space = UsedSpace::new(self.node_info.max_storage_capacity);
